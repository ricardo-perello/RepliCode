--- conflicted
+++ resolved
@@ -12,8 +12,4 @@
 env_logger = "0.10"
 bincode = "1.3.3"
 consensus = { path = "../consensus" }
-<<<<<<< HEAD
-ctrlc = "3"
-=======
-ctrlc = "3.4"
->>>>>>> 1c21b060
+ctrlc = "3.4"