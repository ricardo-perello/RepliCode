use anyhow::Result;
use log::{info, error, debug};
use env_logger;
mod consensus_input;
mod runtime;
mod wasi_syscalls;
use std::net::TcpStream;

fn main() -> Result<()> {
    // Initialize the logger (env_logger reads RUST_LOG env variable)
    env_logger::init();

    // Determine execution mode: "benchmark" or "tcp"
    let args: Vec<String> = std::env::args().collect();
    let mode = if args.len() > 1 { &args[1] } else { "benchmark" };
    info!("Runtime: Running in {} mode", mode);

    // Spawn processes from WASM modules.
    let mut processes = Vec::new();
    let mut wasm_files = Vec::new();
    let wasm_folder = "wasm_programs/build";
    let mut next_id = 1;
    for entry in std::fs::read_dir(wasm_folder)? {
        let entry = entry?;
        let path = entry.path();
        if path.extension().and_then(|s| s.to_str()) == Some("wasm") {
<<<<<<< HEAD
            println!("Found WASM: {:?}", path);
            wasm_files.push(path);
=======
            info!("Runtime: Found WASM: {:?}", path);
            let process = runtime::process::start_process(path, next_id)?;
            info!("Runtime: Started process with pid {}", next_id);
            next_id += 1;
            processes.push(process);
>>>>>>> dbc8cd35
        }
    }
    for path in wasm_files{
        let process = runtime::process::start_process(path, next_id)?;
        next_id += 1;
        processes.push(process);
    }

    match mode {
        "benchmark" => {
            let consensus_file = "consensus/consensus_input.bin";
            info!("Runtime: Running in benchmark mode with file: {}", consensus_file);
            runtime::scheduler::run_scheduler_with_file(processes, consensus_file)?;
        },
        "tcp" => {
            info!("Runtime: TCP mode: Connecting to consensus server at 127.0.0.1:9000");
            let mut stream = TcpStream::connect("127.0.0.1:9000")?;
            runtime::scheduler::run_scheduler_interactive(processes, &mut stream)?;
        },
        _ => {
            error!("Runtime: Unknown mode: {}. Use benchmark or tcp.", mode);
        }
    }

    info!("Runtime: Exiting.");
    Ok(())
}<|MERGE_RESOLUTION|>--- conflicted
+++ resolved
@@ -24,16 +24,14 @@
         let entry = entry?;
         let path = entry.path();
         if path.extension().and_then(|s| s.to_str()) == Some("wasm") {
-<<<<<<< HEAD
-            println!("Found WASM: {:?}", path);
-            wasm_files.push(path);
-=======
             info!("Runtime: Found WASM: {:?}", path);
             let process = runtime::process::start_process(path, next_id)?;
             info!("Runtime: Started process with pid {}", next_id);
             next_id += 1;
             processes.push(process);
->>>>>>> dbc8cd35
+        }
+            println!("Found WASM: {:?}", path);
+            wasm_files.push(path);
         }
     }
     for path in wasm_files{
