use anyhow::Result;
use crate::{
    consensus_input::{process_consensus_file, process_consensus_pipe},
    runtime::process::{Process, ProcessState, BlockReason},
    runtime::clock::GlobalClock,
};
use std::io::Read;
use log::{info, error, debug};

/// The main scheduler loop now accepts a consensus input closure that only
/// needs a mutable reference to the process list.
pub fn run_scheduler<F>(mut processes: Vec<Process>, mut consensus_input: F) -> Result<()>
where
    F: FnMut(&mut Vec<Process>) -> Result<()>,
{
    while !processes.is_empty() {
        // Count the processes that are not blocked.
        let unblocked = processes.iter().filter(|p| {
            let state = p.data.state.lock().unwrap();
            *state != ProcessState::Blocked
        }).count();

        if unblocked == 0 {
            // All processes are blocked.
            // Process the next batch of consensus input.
            consensus_input(&mut processes)?;
        }

        // 2. Do one pass over the processes to handle finishing/blocking states.
        let mut found_running = false;  // Did we see a process that's already Running?
        let mut next_round = Vec::with_capacity(processes.len());

        for process in processes {
            let state_copy = {
                let guard = process.data.state.lock().unwrap();
                *guard
            };

            match state_copy {
                ProcessState::Finished => {
                    // Wait for the process thread to complete and discard it.
                    let _ = process.thread.join();
                    info!("Process {} finished and joined.", process.id);
                }
                ProcessState::Blocked => {
                    // Possibly unblock if FD input is available or timeout expired.
                    let reason = {
                        let r = process.data.block_reason.lock().unwrap();
                        r.clone()
                    };
                    match reason {
                        Some(BlockReason::StdinRead) => {
                            let fd_has_input = {
                                let fd_table = process.data.fd_table.lock().unwrap();
                                fd_table.has_pending_input(0)
                            };
                            if fd_has_input {
                                let mut st = process.data.state.lock().unwrap();
                                *st = ProcessState::Running;
                                *process.data.block_reason.lock().unwrap() = None;
                                process.data.cond.notify_all();
                                info!("Process {} unblocked (stdin read).", process.id);
                                found_running = true;
                            }
                        }
                        Some(BlockReason::Timeout { resume_after }) => {
                            if GlobalClock::now() >= resume_after {
                                let mut st = process.data.state.lock().unwrap();
                                *st = ProcessState::Running;
                                *process.data.block_reason.lock().unwrap() = None;
                                process.data.cond.notify_all();
                                info!("Process {} unblocked (timeout).", process.id);
                                found_running = true;
                            }
                        }
                        Some(BlockReason::FileIO) => {
                            let file_is_ready = true; // or parse from your input
                            if file_is_ready {
                                let mut st = process.data.state.lock().unwrap();
                                *st = ProcessState::Running;
                                *process.data.block_reason.lock().unwrap() = None;
                                process.data.cond.notify_all();
                                found_running = true;
                            }
                        }
                        Some(BlockReason::NetworkIO) => {
                            let net_is_ready = true; // or check from your consensus input
                            if net_is_ready {
                                let mut st = process.data.state.lock().unwrap();
                                *st = ProcessState::Running;
                                *process.data.block_reason.lock().unwrap() = None;
                                process.data.cond.notify_all();
                                found_running = true;
                            }
                        }
                        None => {}
                    }
                    // Keep it for the next round.
                    next_round.push(process);
                }
                ProcessState::Running => {
                    // Already Running.
                    found_running = true;
                    next_round.push(process);
                }
                ProcessState::Ready => {
                    // It's Ready, not Running yet.
                    next_round.push(process);
                }
            }
        }

        // 3. If no process is Running but some are Ready, promote exactly one.
        if !found_running {
            for process in &next_round {
                let mut st = process.data.state.lock().unwrap();
                if *st == ProcessState::Ready {
                    *st = ProcessState::Running;
                    process.data.cond.notify_all();
                    info!("Promoting process {} from Ready to Running", process.id);
                    break; // Only promote one.
                }
            }
        }

        // 4. Next iteration.
        processes = next_round;
    }

    Ok(())
}

pub fn run_scheduler_with_file(processes: Vec<Process>, consensus_file: &str) -> Result<()> {
    run_scheduler(processes, |processes| {
        // Use the existing process_consensus_file function.
        process_consensus_file(consensus_file, processes)
    })
}

/// Wrapper for interactive mode using a live consensus pipe/socket.
pub fn run_scheduler_interactive<R: Read>(processes: Vec<Process>, consensus_pipe: &mut R) -> Result<()> {
<<<<<<< HEAD
    run_scheduler(processes, |_processes| {
        let mut buffer = [0u8; 1024];
        let n = consensus_pipe.read(&mut buffer)?;
        if n > 0 {
            println!("Received {} bytes from consensus pipe", n);
            // Here you would process the input from the pipe as needed.
        }
        Ok(())
=======
    run_scheduler(processes, |processes| {
        process_consensus_pipe(consensus_pipe, processes)
>>>>>>> dbc8cd35
    })
}<|MERGE_RESOLUTION|>--- conflicted
+++ resolved
@@ -90,6 +90,27 @@
                                 *st = ProcessState::Running;
                                 *process.data.block_reason.lock().unwrap() = None;
                                 process.data.cond.notify_all();
+                                info!("Process {} unblocked (timeout).", process.id);
+                                found_running = true;
+                            }
+                        }
+                        Some(BlockReason::FileIO) => {
+                            let file_is_ready = true; // or parse from your input
+                            if file_is_ready {
+                                let mut st = process.data.state.lock().unwrap();
+                                *st = ProcessState::Running;
+                                *process.data.block_reason.lock().unwrap() = None;
+                                process.data.cond.notify_all();
+                                found_running = true;
+                            }
+                        }
+                        Some(BlockReason::NetworkIO) => {
+                            let net_is_ready = true; // or check from your consensus input
+                            if net_is_ready {
+                                let mut st = process.data.state.lock().unwrap();
+                                *st = ProcessState::Running;
+                                *process.data.block_reason.lock().unwrap() = None;
+                                process.data.cond.notify_all();
                                 found_running = true;
                             }
                         }
@@ -139,18 +160,7 @@
 
 /// Wrapper for interactive mode using a live consensus pipe/socket.
 pub fn run_scheduler_interactive<R: Read>(processes: Vec<Process>, consensus_pipe: &mut R) -> Result<()> {
-<<<<<<< HEAD
-    run_scheduler(processes, |_processes| {
-        let mut buffer = [0u8; 1024];
-        let n = consensus_pipe.read(&mut buffer)?;
-        if n > 0 {
-            println!("Received {} bytes from consensus pipe", n);
-            // Here you would process the input from the pipe as needed.
-        }
-        Ok(())
-=======
     run_scheduler(processes, |processes| {
         process_consensus_pipe(consensus_pipe, processes)
->>>>>>> dbc8cd35
     })
 }