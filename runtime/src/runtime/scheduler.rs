--- conflicted
+++ resolved
@@ -59,21 +59,10 @@
             let current_state = { *proc.data.state.lock().unwrap() };
             match current_state {
                 ProcessState::Finished => {
-<<<<<<< HEAD
-                    // Remove directory and all its content
-                    if let Err(e) = fs::remove_dir_all(&proc.data.root_path) {
-                        if e.kind() != std::io::ErrorKind::NotFound {
-                            error!("Failed to remove dir for process {}: {}", proc.id, e);
-                        }
-                    }
-                    // Join the thread and discard the process.
-                    let _ = proc.thread.join();
-=======
                     let _ = proc.thread.join();
                     if let Err(e) = fs::remove_dir_all(&proc.data.root_path) {
                         error!("Failed to remove dir for process {}: {}", proc.id, e);
                     }
->>>>>>> c6b44e7e
                     info!("Process {} finished and joined.", proc.id);
                 }
                 ProcessState::Ready => {
@@ -90,40 +79,6 @@
             }
         }
 
-<<<<<<< HEAD
-        // If there are no ready processes but some are blocked, call consensus input
-        // to update process states and then try to unblock processes.
-        if ready_queue.is_empty() && !blocked_queue.is_empty() {
-            // Combine all processes to update their states.
-            let mut all_processes: Vec<Process> = ready_queue
-                .drain(..)
-                .chain(blocked_queue.drain(..))
-                .collect();
-            consensus_input(&mut all_processes)?;
-            info!("No ready processes; consensus input updated process states.");
-
-            // Re-split the processes into ready and blocked queues.
-            for proc in all_processes.into_iter() {
-                let state = { *proc.data.state.lock().unwrap() };
-                match state {
-                    ProcessState::Ready => ready_queue.push_back(proc),
-                    ProcessState::Blocked => blocked_queue.push_back(proc),
-                    ProcessState::Finished => {
-                        if let Err(e) = fs::remove_dir_all(&proc.data.root_path) {
-                            if e.kind() != std::io::ErrorKind::NotFound {
-                                error!("Failed to remove dir for process {}: {}", proc.id, e);
-                            }
-                        }
-                        let _ = proc.thread.join();
-                        info!("Process {} finished and joined.", proc.id);
-                    }
-                    ProcessState::Running => {
-                        error!(
-                            "Process {} still Running unexpectedly after consensus input.",
-                            proc.id
-                        );
-                    }
-=======
         // When no process is ready, try to update states via the consensus input.
         if ready_queue.is_empty() {
             if blocked_queue.is_empty() {
@@ -131,13 +86,12 @@
                 let mut new_processes = Vec::new();
                 has_more_input = consensus_input(&mut new_processes)?;
                 ready_queue.extend(new_processes);
-                
+
                 if ready_queue.is_empty() && !has_more_input {
                     info!("All processes finished and no more consensus input. Exiting scheduler.");
                     break;
->>>>>>> c6b44e7e
                 }
-                
+
                 if ready_queue.is_empty() && has_more_input {
                     // We have more input but no processes - sleep briefly
                     thread::sleep(Duration::from_millis(10));
@@ -156,6 +110,11 @@
                         ProcessState::Ready => ready_queue.push_back(proc),
                         ProcessState::Blocked => blocked_queue.push_back(proc),
                         ProcessState::Finished => {
+                            if let Err(e) = fs::remove_dir_all(&proc.data.root_path) {
+                                if e.kind() != std::io::ErrorKind::NotFound {
+                                    error!("Failed to remove dir for process {}: {}", proc.id, e);
+                                }
+                            }
                             let _ = proc.thread.join();
                             info!("Process {} finished and joined.", proc.id);
                         }
@@ -213,7 +172,7 @@
             }
         }
     }
-    
+
     info!("Scheduler exiting: no more processes to run and no more input.");
     Ok(())
 }
@@ -233,162 +192,4 @@
         process_consensus_pipe(consensus_pipe, processes)?;
         Ok(true) // Always return true for pipe mode to keep scheduler running
     })
-}
-
-// /// A dynamic scheduler that runs indefinitely.
-// /// When both the ready and blocked queues are empty, it calls the consensus input
-// /// to check for new processes (or other events) and then resumes scheduling.
-// pub fn run_scheduler_dynamic<R: std::io::Read>(processes: Vec<Process>, consensus_pipe: &mut R) -> Result<()> {
-//     let mut ready_queue: VecDeque<Process> = processes.into();
-//     let mut blocked_queue: VecDeque<Process> = VecDeque::new();
-
-//     debug!(
-//         "Scheduler running on thread: {}",
-//         thread::current().name().unwrap_or("scheduler")
-//     );
-
-//     loop {
-//         // Process all processes in the ready queue.
-//         while let Some(proc) = ready_queue.pop_front() {
-//             {
-//                 let mut st = proc.data.state.lock().unwrap();
-//                 *st = ProcessState::Running;
-//                 proc.data.cond.notify_all();
-//                 info!(
-//                     "Process {} set to Running on thread: {}",
-//                     proc.id,
-//                     thread::current().name().unwrap_or("scheduler")
-//                 );
-//             }
-
-//             // Wait until the process is no longer Running.
-//             {
-//                 let mut st = proc.data.state.lock().unwrap();
-//                 while *st == ProcessState::Running {
-//                     debug!(
-//                         "Scheduler waiting for process {} (current state: {:?})",
-//                         proc.id, *st
-//                     );
-//                     st = proc.data.cond.wait(st).unwrap();
-//                 }
-//             }
-
-//             // Check the new state of the process.
-//             let current_state = { *proc.data.state.lock().unwrap() };
-
-//             match current_state {
-//                 ProcessState::Finished => {
-//                     // Join the thread and discard the process.
-//                     let _ = proc.thread.join();
-//                     if let Err(e) = remove_dir_all(&proc.data.root_path) {
-//                         error!("Failed to remove dir for process {}: {}", proc.id, e);
-//                     }
-//                     info!("Process {} finished and joined.", proc.id);
-//                 }
-//                 ProcessState::Ready => {
-//                     // Process yielded: push it to the back of the ready queue.
-//                     info!("Process {} yielded; moving it to Ready queue.", proc.id);
-//                     ready_queue.push_back(proc);
-//                 }
-//                 ProcessState::Blocked => {
-//                     // Process is blocked: push it into the blocked queue.
-//                     info!("Process {} blocked; moving it to Blocked queue.", proc.id);
-//                     blocked_queue.push_back(proc);
-//                 }
-//                 ProcessState::Running => {
-//                     // This should never occur since we waited until it was not Running.
-//                     error!("Process {} still Running unexpectedly.", proc.id);
-//                 }
-//             }
-//         }
-
-//         // Check if we need to call consensus or try to unblock processes
-//         if ready_queue.is_empty() {
-//             // If both queues are empty, check consensus for new processes
-//             if blocked_queue.is_empty() {
-//                 debug!("No processes in queue; waiting for consensus input.");
-//                 let mut vec_queue: Vec<_> = Vec::new();
-//                 process_consensus_pipe(consensus_pipe, &mut vec_queue)?;
-//                 ready_queue.extend(vec_queue);
-//                 if ready_queue.is_empty() {
-//                     thread::sleep(Duration::from_millis(10));
-//                     continue;
-//                 }
-//             } 
-//             // If there are blocked processes but no ready ones
-//             else {
-//                 // Combine all processes to update their states from consensus
-//                 let mut all_processes: Vec<Process> = blocked_queue.drain(..).collect();
-//                 process_consensus_pipe(consensus_pipe, &mut all_processes)?;
-//                 info!("All processes blocked; consensus input updated process states.");
-
-//                 // Re-split the processes into ready and blocked queues
-//                 for proc in all_processes.into_iter() {
-//                     let state = { *proc.data.state.lock().unwrap() };
-//                     match state {
-//                         ProcessState::Ready => ready_queue.push_back(proc),
-//                         ProcessState::Blocked => blocked_queue.push_back(proc),
-//                         ProcessState::Finished => {
-//                             let _ = proc.thread.join();
-//                             info!("Process {} finished and joined.", proc.id);
-//                         }
-//                         ProcessState::Running => {
-//                             error!(
-//                                 "Process {} still Running unexpectedly after consensus input.",
-//                                 proc.id
-//                             );
-//                         }
-//                     }
-//                 }
-
-//                 // Try to unblock processes based on their block reasons
-//                 let mut still_blocked = VecDeque::new();
-//                 while let Some(proc) = blocked_queue.pop_front() {
-//                     let unblocked = {
-//                         let reason = proc.data.block_reason.lock().unwrap().clone();
-//                         match reason {
-//                             Some(BlockReason::StdinRead) => {
-//                                 let fd_has_input = {
-//                                     let fd_table = proc.data.fd_table.lock().unwrap();
-//                                     fd_table.has_pending_input(0)
-//                                 };
-//                                 fd_has_input
-//                             }
-//                             Some(BlockReason::Timeout { resume_after }) => {
-//                                 GlobalClock::now() >= resume_after
-//                             }
-//                             // Add additional conditions here if needed.
-//                             _ => false,
-//                         }
-//                     };
-
-//                     if unblocked {
-//                         {
-//                             let mut st = proc.data.state.lock().unwrap();
-//                             *st = ProcessState::Ready;
-//                         }
-//                         {
-//                             let mut reason = proc.data.block_reason.lock().unwrap();
-//                             *reason = None;
-//                         }
-//                         proc.data.cond.notify_all();
-//                         info!(
-//                             "Process {} unblocked and moved to Ready queue.",
-//                             proc.id
-//                         );
-//                         ready_queue.push_back(proc);
-//                     } else {
-//                         still_blocked.push_back(proc);
-//                     }
-//                 }
-//                 blocked_queue = still_blocked;
-
-//                 // If still no process is ready, sleep briefly before trying again
-//                 if ready_queue.is_empty() {
-//                     debug!("No processes unblocked; scheduler sleeping briefly.");
-//                     thread::sleep(Duration::from_millis(10));
-//                 }
-//             }
-//         }
-//     }
-// }+}