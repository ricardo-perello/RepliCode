--- conflicted
+++ resolved
@@ -13,7 +13,6 @@
     F: FnMut(&mut Vec<Process>) -> Result<()>,
 {
     while !processes.is_empty() {
-<<<<<<< HEAD
         // Count the processes that are not blocked.
         let unblocked = processes.iter().filter(|p| {
             let state = p.data.state.lock().unwrap();
@@ -26,27 +25,11 @@
             consensus_input(&mut processes)?;
         }
 
-        let mut still_running = Vec::new();
-=======
-        // 1. If all processes are blocked, try loading more input (consensus) or break.
-        let unblocked_count = processes
-            .iter()
-            .filter(|p| {
-                let state = p.data.state.lock().unwrap();
-                *state != ProcessState::Blocked
-            })
-            .count();
-        if unblocked_count == 0 {
-            println!("all processes blocked");
-            // All processes are blocked -> attempt to read more input
-            let _ = process_consensus_file("../consensus/consensus_input.bin", &mut processes);
-        }
 
         // 2. We'll do one pass over the processes to handle finishing/blocking states.
         let mut found_running = false;  // did we see a process that's *already* Running?
         let mut next_round = Vec::with_capacity(processes.len());
 
->>>>>>> 6b2408af
         for process in processes {
             let state_copy = {
                 let guard = process.data.state.lock().unwrap();
@@ -55,11 +38,8 @@
 
             match state_copy {
                 ProcessState::Finished => {
-<<<<<<< HEAD
                     // Wait for the process thread to complete.
-=======
                     // The thread ended; join and discard it.
->>>>>>> 6b2408af
                     let _ = process.thread.join();
                 }
                 ProcessState::Blocked => {
@@ -68,22 +48,6 @@
                         let r = process.data.block_reason.lock().unwrap();
                         r.clone()
                     };
-<<<<<<< HEAD
-
-                    // If the process is blocked on stdin, check if there's new input.
-                    if let Some(BlockReason::StdinRead) = reason {
-                        let fd_has_input = {
-                            let fd_table = process.data.fd_table.lock().unwrap();
-                            fd_table.has_pending_input(0) // FD 0 (stdin) check
-                        };
-
-                        if fd_has_input {
-                            let mut st = process.data.state.lock().unwrap();
-                            *st = ProcessState::Running;
-                            let mut reason = process.data.block_reason.lock().unwrap();
-                            *reason = None;
-                            process.data.cond.notify_all();
-=======
                     match reason {
                         Some(BlockReason::StdinRead) => {
                             let fd_has_input = {
@@ -97,7 +61,6 @@
                                 process.data.cond.notify_all();
                                 found_running = true;
                             }
->>>>>>> 6b2408af
                         }
                         Some(BlockReason::Timeout { resume_after }) => {
                             if GlobalClock::now() >= resume_after {
@@ -146,7 +109,7 @@
 
     Ok(())
 }
-<<<<<<< HEAD
+
 
 /// Wrapper for benchmark mode using a file as consensus input.
 pub fn run_scheduler_with_file(processes: Vec<Process>, consensus_file: &str) -> Result<()> {
@@ -167,6 +130,4 @@
         }
         Ok(())
     })
-}
-=======
->>>>>>> 6b2408af
+}