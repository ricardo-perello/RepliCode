# Use wasm32-wasi-clang wrapper for WASI compilation
WASM_CC = wasm32-wasi-clang

# We'll pass these flags to allow undefined references (which will be resolved at runtime).
CFLAGS = -Wl,--allow-undefined

# Default target: build both program_a.wasm and program_b.wasm
<<<<<<< HEAD
all: build/mkdir_test.wasm
=======
all:  build/program_a.wasm build/program_b.wasm build/program_c.wasm build/program_d.wasm
>>>>>>> c6b44e7e

# Pattern rule: compile any .c file into a .wasm in the build directory.
build/%.wasm: %.c
	mkdir -p build
	$(WASM_CC) $(CFLAGS) -o $@ $<

# Clean rule to remove compiled WASM binaries.
clean:
	rm -rf build/*.wasm<|MERGE_RESOLUTION|>--- conflicted
+++ resolved
@@ -5,11 +5,7 @@
 CFLAGS = -Wl,--allow-undefined
 
 # Default target: build both program_a.wasm and program_b.wasm
-<<<<<<< HEAD
-all: build/mkdir_test.wasm
-=======
 all:  build/program_a.wasm build/program_b.wasm build/program_c.wasm build/program_d.wasm
->>>>>>> c6b44e7e
 
 # Pattern rule: compile any .c file into a .wasm in the build directory.
 build/%.wasm: %.c
