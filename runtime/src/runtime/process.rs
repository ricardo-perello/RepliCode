--- conflicted
+++ resolved
@@ -91,13 +91,8 @@
             .get_typed_func::<(), ()>(&mut store, "_start")
             .expect("Missing _start function");
 
-<<<<<<< HEAD
         if let Err(e) = start_func.call(&mut store, ()) { //TODO this might have to be moved so that call is only called from the scheduler so all processes start at same time
-            eprintln!("Error executing wasm: {:?}", e);
-=======
-        if let Err(e) = start_func.call(&mut store, ()) {
             error!("Error executing wasm: {:?}", e);
->>>>>>> dbc8cd35
         }
 
         // Mark process as Finished.
